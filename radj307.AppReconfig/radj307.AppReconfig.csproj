--- conflicted
+++ resolved
@@ -1,5 +1,4 @@
 <Project Sdk="Microsoft.NET.Sdk">
-<<<<<<< HEAD
 	<PropertyGroup>
 		<TargetFramework>net6</TargetFramework>
 		<Nullable>enable</Nullable>
@@ -16,8 +15,8 @@
 		<Authors>radj307</Authors>
 		<Title>AppConfig</Title>
 		<Description>Simple JSON config</Description>
-		<Version>2.1.1</Version>
-		<FileVersion>2.1.1</FileVersion>
+		<Version>2.1.2</Version>
+		<FileVersion>2.1.2</FileVersion>
 		<Copyright>Copyright © 2023 by $(Authors)</Copyright>
 		<GenerateDocumentationFile>true</GenerateDocumentationFile>
 	</PropertyGroup>
@@ -54,59 +53,4 @@
 			<PackagePath>\</PackagePath>
 		</None>
 	</ItemGroup>
-=======
-  <PropertyGroup>
-    <TargetFramework>net6</TargetFramework>
-    <Nullable>enable</Nullable>
-    <RootNamespace>AppConfig</RootNamespace>
-    <ApplicationIcon>Resources\gear-split.ico</ApplicationIcon>
-    <GeneratePackageOnBuild>True</GeneratePackageOnBuild>
-    <IncludeSymbols>True</IncludeSymbols>
-    <SymbolPackageFormat>snupkg</SymbolPackageFormat>
-    <PackageLicenseExpression>MIT</PackageLicenseExpression>
-    <NeutralLanguage>en-CA</NeutralLanguage>
-    <RepositoryUrl>https://github.com/radj307/AppConfig/tree/reconfig</RepositoryUrl>
-    <PackageReadmeFile>README.md</PackageReadmeFile>
-    <PackageIcon>gear-split.png</PackageIcon>
-    <Authors>radj307</Authors>
-    <Title>AppConfig</Title>
-    <Description>Simple JSON config</Description>
-    <Version>2.1.2</Version>
-    <FileVersion>2.1.2</FileVersion>
-    <Copyright>Copyright © 2023 by $(Authors)</Copyright>
-  </PropertyGroup>
-  <ItemGroup>
-    <None Remove="Resources\gear-split.png" />
-  </ItemGroup>
-  <ItemGroup>
-    <Content Include="Resources\gear-split.ico" />
-    <Content Include="Resources\gear-split.png">
-      <Pack>True</Pack>
-      <PackagePath>\</PackagePath>
-    </Content>
-  </ItemGroup>
-  <ItemGroup>
-    <None Include="..\README.md">
-      <Pack>True</Pack>
-      <PackagePath>\</PackagePath>
-    </None>
-  </ItemGroup>
-  <ItemGroup>
-    <PackageReference Include="Fody" Version="6.8.0">
-      <PrivateAssets>all</PrivateAssets>
-      <IncludeAssets>runtime; build; native; contentfiles; analyzers; buildtransitive</IncludeAssets>
-    </PackageReference>
-    <PackageReference Include="Newtonsoft.Json" Version="13.0.3" />
-    <PackageReference Include="PropertyChanged.Fody" Version="4.1.0">
-      <PrivateAssets>All</PrivateAssets>
-    </PackageReference>
-    <PackageReference Include="UltraMapper" Version="0.2.61" />
-  </ItemGroup>
-  <ItemGroup>
-    <None Update="Resources\gear-split.ico">
-      <Pack>True</Pack>
-      <PackagePath>\</PackagePath>
-    </None>
-  </ItemGroup>
->>>>>>> f23e51c7
 </Project>